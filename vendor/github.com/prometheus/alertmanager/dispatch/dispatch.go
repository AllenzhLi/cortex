--- conflicted
+++ resolved
@@ -135,22 +135,13 @@
 
 // AlertGroup represents how alerts exist within an aggrGroup.
 type AlertGroup struct {
-<<<<<<< HEAD
-	Alerts   []*types.Alert
-=======
 	Alerts   types.AlertSlice
->>>>>>> 9e5dedc0
 	Labels   model.LabelSet
 	Receiver string
 }
 
 type AlertGroups []*AlertGroup
 
-<<<<<<< HEAD
-func (ag AlertGroups) Swap(i, j int)      { ag[i], ag[j] = ag[j], ag[i] }
-func (ag AlertGroups) Less(i, j int) bool { return ag[i].Labels.Before(ag[j].Labels) }
-func (ag AlertGroups) Len() int           { return len(ag) }
-=======
 func (ag AlertGroups) Swap(i, j int) { ag[i], ag[j] = ag[j], ag[i] }
 func (ag AlertGroups) Less(i, j int) bool {
 	if ag[i].Labels.Equal(ag[j].Labels) {
@@ -159,7 +150,6 @@
 	return ag[i].Labels.Before(ag[j].Labels)
 }
 func (ag AlertGroups) Len() int { return len(ag) }
->>>>>>> 9e5dedc0
 
 // Groups returns a slice of AlertGroups from the dispatcher's internal state.
 func (d *Dispatcher) Groups(routeFilter func(*Route) bool, alertFilter func(*types.Alert, time.Time) bool) (AlertGroups, map[model.Fingerprint][]string) {
@@ -168,20 +158,12 @@
 	d.mtx.RLock()
 	defer d.mtx.RUnlock()
 
-<<<<<<< HEAD
-	seen := map[model.Fingerprint]*AlertGroup{}
-
-=======
->>>>>>> 9e5dedc0
 	// Keep a list of receivers for an alert to prevent checking each alert
 	// again against all routes. The alert has already matched against this
 	// route on ingestion.
 	receivers := map[model.Fingerprint][]string{}
 
-<<<<<<< HEAD
-=======
 	now := time.Now()
->>>>>>> 9e5dedc0
 	for route, ags := range d.aggrGroups {
 		if !routeFilter(route) {
 			continue
@@ -189,26 +171,11 @@
 
 		for _, ag := range ags {
 			receiver := route.RouteOpts.Receiver
-<<<<<<< HEAD
-			alertGroup, ok := seen[ag.fingerprint()]
-			if !ok {
-				alertGroup = &AlertGroup{
-					Labels:   ag.labels,
-					Receiver: receiver,
-				}
-
-				seen[ag.fingerprint()] = alertGroup
-			}
-
-			now := time.Now()
-
-=======
 			alertGroup := &AlertGroup{
 				Labels:   ag.labels,
 				Receiver: receiver,
 			}
 
->>>>>>> 9e5dedc0
 			alerts := ag.alerts.List()
 			filteredAlerts := make([]*types.Alert, 0, len(alerts))
 			for _, a := range alerts {
@@ -237,10 +204,6 @@
 			groups = append(groups, alertGroup)
 		}
 	}
-<<<<<<< HEAD
-
-	sort.Sort(groups)
-=======
 	sort.Sort(groups)
 	for i := range groups {
 		sort.Sort(groups[i].Alerts)
@@ -248,7 +211,6 @@
 	for i := range receivers {
 		sort.Strings(receivers[i])
 	}
->>>>>>> 9e5dedc0
 
 	return groups, receivers
 }
