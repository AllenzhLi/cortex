--- conflicted
+++ resolved
@@ -62,13 +62,11 @@
 	CardinalityLimit    int           `yaml:"cardinality_limit"`
 	MaxCacheFreshness   time.Duration `yaml:"max_cache_freshness"`
 
-<<<<<<< HEAD
 	// Ruler defaults and limits.
 	RulerEvaluationDelay time.Duration `yaml:"ruler_evaluation_delay_duration"`
-=======
+
 	// Store-gateway.
 	StoreGatewayTenantShardSize int `yaml:"store_gateway_tenant_shard_size"`
->>>>>>> 0e1615b3
 
 	// Config for overrides, convenient if it goes here. [Deprecated in favor of RuntimeConfig flag in cortex.Config]
 	PerTenantOverrideConfig string        `yaml:"per_tenant_override_config"`
@@ -353,15 +351,14 @@
 	return o.getOverridesForUser(userID).SubringSize
 }
 
-<<<<<<< HEAD
 // EvaluationDelay returns the rules evaluation delay for a given user.
 func (o *Overrides) EvaluationDelay(userID string) time.Duration {
 	return o.getOverridesForUser(userID).RulerEvaluationDelay
-=======
+}
+
 // StoreGatewayTenantShardSize returns the size of the store-gateway shard size for a given user.
 func (o *Overrides) StoreGatewayTenantShardSize(userID string) int {
 	return o.getOverridesForUser(userID).StoreGatewayTenantShardSize
->>>>>>> 0e1615b3
 }
 
 func (o *Overrides) getOverridesForUser(userID string) *Limits {
